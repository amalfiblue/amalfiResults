import os
import sys
import json
import sqlite3
import datetime
from pathlib import Path
from flask import Flask, render_template, jsonify, request, redirect, url_for, flash, session, get_flashed_messages
from flask_sqlalchemy import SQLAlchemy
from flask_socketio import SocketIO, emit
from dotenv import load_dotenv
import requests
import threading
import time

import sys
import os
sys.path.append(os.path.dirname(os.path.abspath(__file__)))
from utils.aec_data_downloader import download_and_process_aec_data, get_candidates_for_electorate
from utils.booth_results_processor import process_and_load_booth_results, get_booth_results_for_division, get_booth_results_for_polling_place, calculate_swing

load_dotenv()

FASTAPI_URL = os.environ.get('FASTAPI_URL', 'http://localhost:8000')

def api_call(endpoint, method='get', data=None, params=None):
    """Make an API call to the FastAPI service"""
    url = f"{FASTAPI_URL}{endpoint}"
    try:
        if method.lower() == 'get':
            response = requests.get(url, params=params)
        elif method.lower() == 'post':
            response = requests.post(url, json=data)
        elif method.lower() == 'delete':
            response = requests.delete(url)
        else:
            raise ValueError(f"Unsupported HTTP method: {method}")
        
        response.raise_for_status()
        return response.json()
    except requests.exceptions.RequestException as e:
        app.logger.error(f"API call error: {e}")
        return {"status": "error", "message": str(e)}


app = Flask(__name__)

app.config['SQLALCHEMY_DATABASE_URI'] = 'sqlite:///results.db'
app.config['SQLALCHEMY_TRACK_MODIFICATIONS'] = False
app.config['SECRET_KEY'] = os.environ.get('SECRET_KEY', 'dev_key_for_amalfi_results')
db = SQLAlchemy(app)
socketio = SocketIO(app, cors_allowed_origins="*")

app.config['IS_ADMIN'] = True

class Result(db.Model):
    __tablename__ = "results"
    
    id = db.Column(db.Integer, primary_key=True)
    image_url = db.Column(db.String(500))
    timestamp = db.Column(db.DateTime, server_default=db.func.now())
    electorate = db.Column(db.String(100), index=True)
    booth_name = db.Column(db.String(100), index=True)
    data = db.Column(db.JSON)

    def to_dict(self):
        return {
            'id': self.id,
            'image_url': self.image_url,
            'timestamp': self.timestamp.isoformat(),
            'electorate': self.electorate,
            'booth_name': self.booth_name,
            'data': self.data
        }
        
    def get_primary_votes(self):
        """Get primary votes from data JSON"""
        if self.data and 'primary_votes' in self.data:
            return self.data['primary_votes']
        return {}
    
    def get_tcp_votes(self):
        """Get two-candidate preferred votes from data JSON"""
        if self.data and 'two_candidate_preferred' in self.data:
            return self.data['two_candidate_preferred']
        return {}
    
    def get_totals(self):
        """Get vote totals from data JSON"""
        if self.data and 'totals' in self.data:
            return self.data['totals']
        return {'formal': None, 'informal': None, 'total': None}

class TCPCandidate(db.Model):
    __tablename__ = "tcp_candidates"
    
    id = db.Column(db.Integer, primary_key=True)
    electorate = db.Column(db.String(100), index=True)
    candidate_id = db.Column(db.Integer)
    candidate_name = db.Column(db.String(100))
    position = db.Column(db.Integer)  # 1 or 2 for the two TCP candidates
    
    def to_dict(self):
        return {
            'id': self.id,
            'electorate': self.electorate,
            'candidate_id': self.candidate_id,
            'candidate_name': self.candidate_name,
            'position': self.position
        }

with app.app_context():
    db.create_all()

def get_all_electorates():
    """Get all unique electorates from the candidates table via FastAPI"""
    try:
        response = api_call("/api/electorates")
        if response.get("status") == "success":
            return response.get("electorates", [])
        else:
            app.logger.error(f"Error getting electorates: {response.get('message')}")
            return []
    except Exception as e:
        app.logger.error(f"Error getting electorates: {e}")
        return []

def get_candidates(electorate=None, candidate_type=None):
    """Get candidates from the FastAPI service with optional filtering"""
    try:
        if electorate:
            params = {"candidate_type": candidate_type} if candidate_type else {}
            response = api_call(f"/api/candidates/{electorate}", params=params)
        else:
            response = api_call("/api/candidates")
        
        if response.get("status") == "success":
            return response.get("candidates", [])
        else:
            app.logger.error(f"Error getting candidates: {response.get('message')}")
            return []
    except Exception as e:
        app.logger.error(f"Error getting candidates: {e}")
        return []

def get_last_updated_time():
    """Get the last updated time for AEC data"""
    try:
        data_dir = Path(__file__).parent.parent / "data"
        senate_path = data_dir / "senate-candidates.csv"
        house_path = data_dir / "house-candidates.csv"
        booth_results_path = data_dir / "HouseTppByPollingPlaceDownload-27966.csv"
        
        files_to_check = [
            senate_path,
            house_path,
            booth_results_path
        ]
        
        timestamps = []
        for file_path in files_to_check:
            if file_path.exists():
                timestamps.append(datetime.datetime.fromtimestamp(file_path.stat().st_mtime))
        
        if timestamps:
            return max(timestamps).strftime("%Y-%m-%d %H:%M:%S")
        return "Never"
    except Exception as e:
        app.logger.error(f"Error getting last updated time: {e}")
        return "Unknown"

@app.route('/')
def index():
    """Redirect to dashboard as the default landing page"""
    return redirect(url_for('get_dashboard'))

@app.route('/results')
def get_results():
<<<<<<< HEAD
    results = Result.query.order_by(Result.timestamp.desc()).all()
    
    messages = []
    for category, message in get_flashed_messages(with_categories=True):
        messages.append((category, message))
    
    return render_template('results_new.html', results=results, messages=messages)

@app.route('/results/<int:result_id>')
def get_result_detail(result_id):
    result = Result.query.get_or_404(result_id)
    
    messages = []
    for category, message in get_flashed_messages(with_categories=True):
        messages.append((category, message))
    
    return render_template('result_detail_new.html', result=result, messages=messages)
=======
    """Get all results page using FastAPI endpoint"""
    response = api_call("/api/results")
    results = []
    if response.get("status") == "success":
        for r in response.get("results", []):
            result = Result(
                id=r["id"],
                image_url=r["image_url"],
                timestamp=datetime.datetime.fromisoformat(r["timestamp"]),
                electorate=r["electorate"],
                booth_name=r["booth_name"],
                data=r["data"]
            )
            results.append(result)
    return render_template('results.html', results=results)

@app.route('/results/<int:result_id>')
def get_result_detail(result_id):
    """Get result detail page using FastAPI endpoint"""
    response = api_call(f"/api/results/{result_id}")
    if response.get("status") == "success":
        r = response.get("result")
        result = Result(
            id=r["id"],
            image_url=r["image_url"],
            timestamp=datetime.datetime.fromisoformat(r["timestamp"]),
            electorate=r["electorate"],
            booth_name=r["booth_name"],
            data=r["data"]
        )
        return render_template('result_detail.html', result=result)
    else:
        return render_template('error.html', error=f"Result not found: {response.get('message')}")
>>>>>>> 3560e5c4

@app.route('/candidates')
def get_candidates_page():
    electorate = request.args.get('electorate', '')
    candidate_type = request.args.get('candidate_type', '')
    
    candidates_data = get_candidates(electorate, candidate_type)
    electorates = get_all_electorates()
    last_updated = get_last_updated_time()
    
    messages = []
    for category, message in get_flashed_messages(with_categories=True):
        messages.append((category, message))
    
    return render_template(
        'candidates_new.html', 
        candidates=candidates_data, 
        electorates=electorates,
        electorate=electorate,
        candidate_type=candidate_type,
        last_updated=last_updated,
        messages=messages
    )

@app.route('/update-aec-data')
def update_aec_data():
    try:
        success = download_and_process_aec_data()
        if success:
            flash("AEC data updated successfully!", "success")
        else:
            flash("Failed to update AEC data. Check logs for details.", "error")
    except Exception as e:
        app.logger.error(f"Error updating AEC data: {e}")
        flash(f"Error updating AEC data: {str(e)}", "error")
    
    return redirect(url_for('get_candidates_page'))

@app.route('/api/results')
def api_results():
    results = Result.query.order_by(Result.timestamp.desc()).all()
    return jsonify([result.to_dict() for result in results])

@app.route('/api/results/<int:result_id>')
def api_result_detail(result_id):
    result = Result.query.get_or_404(result_id)
    return jsonify(result.to_dict())

@app.route('/api/candidates')
def api_candidates():
    electorate = request.args.get('electorate', '')
    candidate_type = request.args.get('candidate_type', '')
    candidates_data = get_candidates(electorate, candidate_type)
    return jsonify(candidates_data)

@app.route('/api/electorates')
def api_electorates():
    electorates = get_all_electorates()
    return jsonify(electorates)

@app.route('/booth-results')
def get_booth_results_page():
    electorate = request.args.get('electorate', '')
    booth = request.args.get('booth', '')
    
    electorates = get_all_electorates()
    last_updated = get_last_updated_time()
    
    booth_results = []
    if electorate:
        booth_results = get_booth_results_for_division(electorate)
        if booth and booth.strip():
            booth_results = [r for r in booth_results if booth.lower() in r['polling_place_name'].lower()]
    
    current_results_query = Result.query.order_by(Result.timestamp.desc())
    if electorate:
        current_results_query = current_results_query.filter(Result.electorate == electorate)
    if booth:
        current_results_query = current_results_query.filter(Result.booth_name.like(f"%{booth}%"))
    
    current_results = current_results_query.all()
    
    if booth_results and current_results:
        for booth_result in booth_results:
            matching_result = next(
                (r for r in current_results if r.booth_name and 
                 booth_result['polling_place_name'].lower() in r.booth_name.lower() or
                 r.booth_name.lower() in booth_result['polling_place_name'].lower()),
                None
            )
            
            if matching_result:
                tcp_votes = matching_result.get_tcp_votes()
                if tcp_votes and len(tcp_votes) >= 2:
                    liberal_votes = list(tcp_votes.values())[0]
                    labor_votes = list(tcp_votes.values())[1]
                    total_votes = liberal_votes + labor_votes
                    
                    if total_votes > 0:
                        liberal_pct = (liberal_votes / total_votes) * 100
                        labor_pct = (labor_votes / total_votes) * 100
                        
                        current_result_data = {
                            'liberal_national_percentage': liberal_pct,
                            'labor_percentage': labor_pct
                        }
                        
                        booth_result['current_swing'] = calculate_swing(
                            current_result_data, 
                            booth_result
                        )
    
    messages = []
    for category, message in get_flashed_messages(with_categories=True):
        messages.append((category, message))
    
    return render_template(
        'booth_results_new.html',
        booth_results=booth_results,
        current_results=current_results,
        electorates=electorates,
        electorate=electorate,
        booth=booth,
        last_updated=last_updated,
        messages=messages
    )

@app.route('/update-booth-data')
def update_booth_data():
    try:
        success = process_and_load_booth_results()
        if success:
            flash("Booth results data updated successfully!", "success")
        else:
            flash("Failed to update booth results data. Check logs for details.", "error")
    except Exception as e:
        app.logger.error(f"Error updating booth results data: {e}")
        flash(f"Error updating booth results data: {str(e)}", "error")
    
    return redirect(url_for('get_booth_results_page'))

@app.route('/api/booth-results')
def api_booth_results():
    electorate = request.args.get('electorate', '')
    booth = request.args.get('booth', '')
    
    if not electorate:
        return jsonify({"error": "Electorate parameter is required"}), 400
    
    booth_results = get_booth_results_for_division(electorate)
    
    if booth:
        booth_results = [r for r in booth_results if booth.lower() in r['polling_place_name'].lower()]
    
    return jsonify(booth_results)

@app.route('/dashboard')
@app.route('/dashboard/<electorate>')
def get_dashboard(electorate=None):
    """Electorate dashboard showing live results"""
    electorates = get_all_electorates()
    last_updated = get_last_updated_time()
    
    # Get booth counts for each electorate
    booth_counts = {}
    total_booths = {}
    
    for e in electorates:
        booth_counts[e] = Result.query.filter_by(electorate=e).count()
        
        historical_booths = get_booth_results_for_division(e)
        total_booths[e] = len(historical_booths) if historical_booths else 0
    
    if not electorate:
        electorate = session.get('default_division')
        
    if not electorate and electorates:
        electorate = electorates[0]
        
    if electorate:
        session['last_viewed_division'] = electorate
    
    # Get booth results for the selected electorate
    booth_results = []
    primary_votes = {}
    tcp_votes = {}
    
    if electorate:
        # Get current results for this electorate
        results = Result.query.filter_by(electorate=electorate).order_by(Result.timestamp.desc()).all()
        
        for result in results:
            booth_data = result.to_dict()
            booth_data['totals'] = result.get_totals()
            
            historical_booth = get_booth_results_for_polling_place(electorate, result.booth_name)
            if historical_booth:
                tcp_data = result.get_tcp_votes()
                if tcp_data and len(tcp_data) >= 2:
                    liberal_votes = list(tcp_data.values())[0]
                    labor_votes = list(tcp_data.values())[1]
                    total_votes = liberal_votes + labor_votes
                    
                    if total_votes > 0:
                        liberal_pct = (liberal_votes / total_votes) * 100
                        labor_pct = (labor_votes / total_votes) * 100
                        
                        current_result_data = {
                            'liberal_national_percentage': liberal_pct,
                            'labor_percentage': labor_pct
                        }
                        
                        booth_data['swing'] = calculate_swing(
                            current_result_data, 
                            historical_booth
                        )
            
            booth_results.append(booth_data)
        
        for result in results:
            primary_result = result.get_primary_votes()
            for candidate, votes in primary_result.items():
                if candidate in primary_votes:
                    primary_votes[candidate]['votes'] += votes
                else:
                    primary_votes[candidate] = {'votes': votes, 'percentage': 0}
        
        total_primary_votes = sum(item['votes'] for item in primary_votes.values())
        if total_primary_votes > 0:
            for candidate in primary_votes:
                primary_votes[candidate]['percentage'] = (primary_votes[candidate]['votes'] / total_primary_votes) * 100
        
        tcp_candidates = TCPCandidate.query.filter_by(electorate=electorate).order_by(TCPCandidate.position).all()
        tcp_candidate_names = [c.candidate_name for c in tcp_candidates]
        
        for result in results:
            tcp_result = result.get_tcp_votes()
            
            if tcp_candidate_names and len(tcp_candidate_names) == 2:
                for i, candidate in enumerate(tcp_candidate_names):
                    if i < len(tcp_result):
                        votes = list(tcp_result.values())[i]
                        if candidate in tcp_votes:
                            tcp_votes[candidate]['votes'] += votes
                        else:
                            tcp_votes[candidate] = {'votes': votes, 'percentage': 0}
            else:
                for i, (candidate, votes) in enumerate(tcp_result.items()):
                    if i >= 2:  # Only use first two candidates
                        break
                    if candidate in tcp_votes:
                        tcp_votes[candidate]['votes'] += votes
                    else:
                        tcp_votes[candidate] = {'votes': votes, 'percentage': 0}
        
        total_tcp_votes = sum(item['votes'] for item in tcp_votes.values())
        if total_tcp_votes > 0:
            for candidate in tcp_votes:
                tcp_votes[candidate]['percentage'] = (tcp_votes[candidate]['votes'] / total_tcp_votes) * 100
    
    is_admin = app.config.get('IS_ADMIN', False)
    
    return render_template(
        'electorate_dashboard.html',
        electorates=electorates,
        selected_electorate=electorate,
        booth_results=booth_results,
        primary_votes=primary_votes,
        tcp_votes=tcp_votes,
        booth_counts=booth_counts,
        total_booths=total_booths,
        last_updated=last_updated,
        is_admin=is_admin
    )

@app.route('/admin/tcp-candidates/<electorate>', methods=['GET', 'POST'])
def admin_tcp_candidates(electorate):
    """Admin page to set TCP candidates for an electorate using FastAPI endpoints"""
    if not app.config.get('IS_ADMIN', False):
        flash("Admin access required", "error")
        return redirect(url_for('get_dashboard'))
    
    if request.method == 'POST':
        candidate_ids = request.form.getlist('tcp_candidates')
        
        if len(candidate_ids) != 2:
            flash("You must select exactly two candidates for TCP counting", "error")
        else:
            try:
                candidate_ids = [int(cid) for cid in candidate_ids]
                
                # Use FastAPI endpoint to update TCP candidates
                response = api_call(
                    f"/api/tcp-candidates/{electorate}", 
                    method="post", 
                    data={"candidate_ids": candidate_ids}
                )
                
                if response.get("status") == "success":
                    flash("TCP candidates updated successfully", "success")
                    socketio.emit('tcp_update', {'electorate': electorate}, namespace='/dashboard')
                else:
                    app.logger.error(f"Error setting TCP candidates: {response.get('message')}")
                    flash(f"Error setting TCP candidates: {response.get('message')}", "error")
                
            except Exception as e:
                app.logger.error(f"Error setting TCP candidates: {e}")
                flash(f"Error setting TCP candidates: {str(e)}", "error")
        
        return redirect(url_for('admin_tcp_candidates', electorate=electorate))
    
    # Get candidates for this electorate
    candidates = get_candidates(electorate, 'house')
    
    # Get candidate votes from FastAPI
    response = api_call(f"/api/dashboard/{electorate}/candidate-votes")
    candidate_votes = {}
    if response.get("status") == "success":
        candidate_votes = response.get("candidate_votes", {})
    
    for candidate in candidates:
        candidate['votes'] = candidate_votes.get(candidate['name'], 0)
    
    # Get current TCP candidates from FastAPI
    response = api_call(f"/api/tcp-candidates/{electorate}")
    tcp_candidate_names = []
    if response.get("status") == "success":
        tcp_candidates = response.get("tcp_candidates", [])
        tcp_candidate_names = [c["candidate_name"] for c in tcp_candidates]
    
    messages = []
    for category, message in get_flashed_messages(with_categories=True):
        messages.append((category, message))
    
    return render_template(
        'admin_tcp_candidates_new.html',
        electorate=electorate,
        candidates=candidates,
        tcp_candidates=tcp_candidate_names,
        messages=messages,
        electorates=get_all_electorates(),
        selected_electorate=electorate,
        is_admin=app.config.get('IS_ADMIN', False)
    )

@app.route('/api/dashboard/<electorate>')
def api_dashboard(electorate):
    """API endpoint for dashboard data using FastAPI endpoints"""
    # Get dashboard data from FastAPI
    response = api_call(f"/api/dashboard/{electorate}")
    
    if response.get("status") != "success":
        app.logger.error(f"Error getting dashboard data: {response.get('message')}")
        return jsonify({
            'booth_count': 0,
            'total_booths': 0,
            'last_updated': datetime.datetime.now().strftime("%Y-%m-%d %H:%M:%S"),
            'primary_votes': [],
            'tcp_votes': [],
            'booth_results': []
        })
    
    dashboard_data = response.get("data", {})
    
    historical_booths = get_booth_results_for_division(electorate)
    total_booths = len(historical_booths) if historical_booths else 0
    
    booth_results = dashboard_data.get("booth_results", [])
    for booth_data in booth_results:
        if booth_data.get("booth_name"):
            historical_booth = get_booth_results_for_polling_place(electorate, booth_data["booth_name"])
            if historical_booth and "tcp_votes" in booth_data:
                tcp_data = booth_data["tcp_votes"]
                if tcp_data and len(tcp_data) >= 2:
                    tcp_values = list(tcp_data.values())
                    if len(tcp_values) >= 2:
                        liberal_votes = tcp_values[0]
                        labor_votes = tcp_values[1]
                        total_votes = liberal_votes + labor_votes
                        
                        if total_votes > 0:
                            liberal_pct = (liberal_votes / total_votes) * 100
                            labor_pct = (labor_votes / total_votes) * 100
                            
                            current_result_data = {
                                'liberal_national_percentage': liberal_pct,
                                'labor_percentage': labor_pct
                            }
                            
                            booth_data['swing'] = calculate_swing(
                                current_result_data, 
                                historical_booth
                            )
    
    return jsonify({
        'booth_count': dashboard_data.get("booth_count", 0),
        'total_booths': total_booths,
        'last_updated': datetime.datetime.now().strftime("%Y-%m-%d %H:%M:%S"),
        'primary_votes': dashboard_data.get("primary_votes", []),
        'tcp_votes': dashboard_data.get("tcp_votes", []),
        'booth_results': booth_results
    })

@app.route('/api/notify', methods=['POST'])
def notify():
    """Endpoint for FastAPI to notify of new results"""
    data = request.json
    app.logger.info(f"Received notification: {data}")
    
    if 'electorate' in data:
        socketio.emit('update', {'electorate': data['electorate']}, namespace='/dashboard')
    
    return jsonify({"status": "success", "message": "Notification received"})

@socketio.on('connect', namespace='/dashboard')
def dashboard_connect():
    app.logger.info(f"Client connected to dashboard: {request.sid}")

@socketio.on('disconnect', namespace='/dashboard')
def dashboard_disconnect():
    app.logger.info(f"Client disconnected from dashboard: {request.sid}")

@socketio.on('join', namespace='/dashboard')
def dashboard_join(data):
    """Join a specific electorate's dashboard room"""
    if 'electorate' in data:
        app.logger.info(f"Client {request.sid} joined electorate: {data['electorate']}")
        socketio.emit('status', {'status': 'connected', 'electorate': data['electorate']}, room=request.sid)

@app.route('/admin/polling-places', methods=['GET'])
@app.route('/admin/polling-places/<division>', methods=['GET'])
def admin_polling_places(division=None):
    """Admin page to view polling places for a division and manage results"""
    if not app.config.get('IS_ADMIN', False):
        flash("Admin access required", "error")
        return redirect(url_for('get_dashboard'))
    
    electorates = get_all_electorates()
    
    if not division and electorates:
        division = electorates[0]
    
    polling_places = []
    if division:
        from utils.booth_results_processor import get_booth_results_for_division
        booth_results = get_booth_results_for_division(division)
        polling_places = booth_results
    
    # Get current results for this division
    current_results = Result.query.filter_by(electorate=division).order_by(Result.timestamp.desc()).all()
    
    unreviewed_results = [r for r in current_results if not (r.data and r.data.get('reviewed'))]
    
    messages = []
    for category, message in get_flashed_messages(with_categories=True):
        messages.append((category, message))
    
    return render_template(
        'admin_polling_places.html',
        division=division,
        electorates=electorates,
        polling_places=polling_places,
        current_results=current_results,
        unreviewed_results=unreviewed_results,
        messages=messages
    )

@app.route('/admin/reset-results', methods=['POST'])
def admin_reset_results():
    """Reset results for testing purposes using FastAPI endpoint"""
    if not app.config.get('IS_ADMIN', False):
        flash("Admin access required", "error")
        return redirect(url_for('get_dashboard'))
    
    division = request.form.get('division')
    booth_name = request.form.get('booth_name')
    all_results = request.form.get('all_results') == 'true'
    
    try:
        data = {
            "division": division,
            "booth_name": booth_name,
            "all_results": all_results
        }
        
        response = api_call("/api/results/reset", method="post", data=data)
        
        if response.get("status") == "success":
            if all_results:
                flash("All results have been reset", "success")
            elif division and booth_name:
                flash(f"Results for {booth_name} in {division} have been reset", "success")
            elif division:
                flash(f"Results for {division} have been reset", "success")
            
            if division:
                socketio.emit('update', {'electorate': division}, namespace='/dashboard')
        else:
            app.logger.error(f"Error resetting results: {response.get('message')}")
            flash(f"Error resetting results: {response.get('message')}", "error")
    except Exception as e:
        app.logger.error(f"Error resetting results: {e}")
        flash(f"Error resetting results: {str(e)}", "error")
    
    return redirect(url_for('admin_polling_places', division=division))

@app.route('/admin/review-result/<int:result_id>', methods=['GET', 'POST'])
def admin_review_result(result_id):
    """Admin page to review and approve a result using FastAPI endpoints"""
    if not app.config.get('IS_ADMIN', False):
        flash("Admin access required", "error")
        return redirect(url_for('get_dashboard'))
    
    # Get result from FastAPI
    response = api_call(f"/api/results/{result_id}")
    if response.get("status") != "success":
        flash(f"Error retrieving result: {response.get('message')}", "error")
        return redirect(url_for('admin_polling_places'))
    
    r = response.get("result")
    result = Result(
        id=r["id"],
        image_url=r["image_url"],
        timestamp=datetime.datetime.fromisoformat(r["timestamp"]),
        electorate=r["electorate"],
        booth_name=r["booth_name"],
        data=r["data"]
    )
    
    if request.method == 'POST':
        action = request.form.get('action')
        
        try:
            review_data = {
                "action": action,
                "reviewed": True,
                "approved": action == "approve",
                "reviewed_at": datetime.datetime.utcnow().isoformat()
            }
            
            review_response = api_call(
                f"/api/results/{result_id}/review", 
                method="post", 
                data=review_data
            )
            
            if review_response.get("status") == "success":
                if action == "approve":
                    flash("Result approved successfully", "success")
                else:
                    flash("Result rejected", "warning")
                
                socketio.emit('update', {'electorate': result.electorate}, namespace='/dashboard')
                
                api_call("/api/notify", method="post", data={
                    "result_id": result_id,
                    "electorate": result.electorate,
                    "action": "review",
                    "approved": action == "approve"
                })
                
                return redirect(url_for('admin_polling_places', division=result.electorate))
            else:
                app.logger.error(f"Error reviewing result: {review_response.get('message')}")
                flash(f"Error reviewing result: {review_response.get('message')}", "error")
        except Exception as e:
            app.logger.error(f"Error reviewing result: {e}")
            flash(f"Error reviewing result: {str(e)}", "error")
    
    messages = []
    for category, message in get_flashed_messages(with_categories=True):
        messages.append((category, message))
    
    return render_template(
        'admin_review_result.html',
        result=result,
        messages=messages
    )

@app.route('/admin/panel', methods=['GET'])
@app.route('/admin/panel/<division>', methods=['GET'])
def admin_panel(division=None):
    """Admin panel that uses FastAPI endpoints for actions"""
    if not app.config.get('IS_ADMIN', False):
        flash("Admin access required", "error")
        return redirect(url_for('get_dashboard'))
    
    electorates = get_all_electorates()
    
    if not division and electorates:
        division = electorates[0]
    
    messages = []
    for category, message in get_flashed_messages(with_categories=True):
        messages.append((category, message))
    
    return render_template(
        'admin_panel.html',
        division=division,
        electorates=electorates,
        messages=messages
    )

@app.route('/api/notify', methods=['POST'])
def api_notify():
    """Endpoint for FastAPI to notify Flask app of updates"""
    data = request.json
    app.logger.info(f"Received notification from FastAPI: {data}")
    
    result_id = data.get('result_id')
    electorate = data.get('electorate')
    action = data.get('action')
    
    if electorate:
        socketio.emit('update', {'electorate': electorate}, namespace='/dashboard')
        
        if action == 'review':
            approved = data.get('approved', False)
            status = 'approved' if approved else 'rejected'
            socketio.emit('result_reviewed', {
                'result_id': result_id,
                'electorate': electorate,
                'status': status
            }, namespace='/dashboard')
    

@app.route('/set-default-division/<division>')
def set_default_division(division):
    """Set the default division for the user session"""
    next_url = request.args.get('next', url_for('get_dashboard'))
    
    if division:
        session['default_division'] = division
        flash(f"Default division set to {division}", "success")
    
    return redirect(next_url)

    return jsonify({"status": "success"})

if __name__ == '__main__':
    socketio.run(app, debug=True, host='0.0.0.0', port=int(os.environ.get('PORT', 5000)), allow_unsafe_werkzeug=True)<|MERGE_RESOLUTION|>--- conflicted
+++ resolved
@@ -175,25 +175,6 @@
 
 @app.route('/results')
 def get_results():
-<<<<<<< HEAD
-    results = Result.query.order_by(Result.timestamp.desc()).all()
-    
-    messages = []
-    for category, message in get_flashed_messages(with_categories=True):
-        messages.append((category, message))
-    
-    return render_template('results_new.html', results=results, messages=messages)
-
-@app.route('/results/<int:result_id>')
-def get_result_detail(result_id):
-    result = Result.query.get_or_404(result_id)
-    
-    messages = []
-    for category, message in get_flashed_messages(with_categories=True):
-        messages.append((category, message))
-    
-    return render_template('result_detail_new.html', result=result, messages=messages)
-=======
     """Get all results page using FastAPI endpoint"""
     response = api_call("/api/results")
     results = []
@@ -208,7 +189,12 @@
                 data=r["data"]
             )
             results.append(result)
-    return render_template('results.html', results=results)
+    
+    messages = []
+    for category, message in get_flashed_messages(with_categories=True):
+        messages.append((category, message))
+    
+    return render_template('results_new.html', results=results, messages=messages)
 
 @app.route('/results/<int:result_id>')
 def get_result_detail(result_id):
@@ -224,10 +210,15 @@
             booth_name=r["booth_name"],
             data=r["data"]
         )
-        return render_template('result_detail.html', result=result)
+        
+        messages = []
+        for category, message in get_flashed_messages(with_categories=True):
+            messages.append((category, message))
+        
+        return render_template('result_detail_new.html', result=result, messages=messages)
     else:
         return render_template('error.html', error=f"Result not found: {response.get('message')}")
->>>>>>> 3560e5c4
+
 
 @app.route('/candidates')
 def get_candidates_page():
