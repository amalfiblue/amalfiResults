--- conflicted
+++ resolved
@@ -113,7 +113,6 @@
             'position': self.position
         }
 
-<<<<<<< HEAD
 class User(db.Model, UserMixin):
     __tablename__ = "users"
     
@@ -174,8 +173,7 @@
 with app.app_context():
     db.create_all()
     create_root_user()
-=======
->>>>>>> 107a5d97
+
 
 def get_all_electorates():
     """Get all unique electorates from the candidates table via FastAPI"""
@@ -629,13 +627,9 @@
 @app.route('/admin/tcp-candidates/<electorate>', methods=['GET', 'POST'])
 @login_required
 def admin_tcp_candidates(electorate):
-<<<<<<< HEAD
     """Admin page to set TCP candidates for an electorate"""
     if not current_user.is_admin:
-=======
-    """Admin page to set TCP candidates for an electorate using FastAPI endpoints"""
-    if not app.config.get('IS_ADMIN', False):
->>>>>>> 107a5d97
+
         flash("Admin access required", "error")
         return redirect(url_for('get_dashboard'))
     
@@ -841,13 +835,9 @@
 @app.route('/admin/reset-results', methods=['POST'])
 @login_required
 def admin_reset_results():
-<<<<<<< HEAD
     """Reset results for testing purposes"""
     if not current_user.is_admin:
-=======
-    """Reset results for testing purposes using FastAPI endpoint"""
-    if not app.config.get('IS_ADMIN', False):
->>>>>>> 107a5d97
+
         flash("Admin access required", "error")
         return redirect(url_for('get_dashboard'))
     
@@ -886,13 +876,10 @@
 @app.route('/admin/review-result/<int:result_id>', methods=['GET', 'POST'])
 @login_required
 def admin_review_result(result_id):
-<<<<<<< HEAD
+
     """Admin page to review and approve a result"""
     if not current_user.is_admin:
-=======
-    """Admin page to review and approve a result using FastAPI endpoints"""
-    if not app.config.get('IS_ADMIN', False):
->>>>>>> 107a5d97
+
         flash("Admin access required", "error")
         return redirect(url_for('get_dashboard'))
     
@@ -916,7 +903,6 @@
         action = request.form.get('action')
         
         try:
-<<<<<<< HEAD
             if action == 'approve':
                 if not result.data:
                     result.data = {}
@@ -925,26 +911,7 @@
                 result.data['reviewed_at'] = datetime.datetime.utcnow().isoformat()
                 db.session.commit()
                 flash("Result approved successfully", "success")
-=======
-            review_data = {
-                "action": action,
-                "reviewed": True,
-                "approved": action == "approve",
-                "reviewed_at": datetime.datetime.utcnow().isoformat()
-            }
-            
-            review_response = api_call(
-                f"/api/results/{result_id}/review", 
-                method="post", 
-                data=review_data
-            )
-            
-            if review_response.get("status") == "success":
-                if action == "approve":
-                    flash("Result approved successfully", "success")
-                else:
-                    flash("Result rejected", "warning")
->>>>>>> 107a5d97
+
                 
                 socketio.emit('update', {'electorate': result.electorate}, namespace='/dashboard')
                 
@@ -956,7 +923,7 @@
                 })
                 
                 return redirect(url_for('admin_polling_places', division=result.electorate))
-<<<<<<< HEAD
+
             elif action == 'reject':
                 if not result.data:
                     result.data = {}
@@ -966,11 +933,11 @@
                 db.session.commit()
                 flash("Result rejected", "warning")
                 return redirect(url_for('admin_polling_places', division=result.electorate))
-=======
+
             else:
                 app.logger.error(f"Error reviewing result: {review_response.get('message')}")
                 flash(f"Error reviewing result: {review_response.get('message')}", "error")
->>>>>>> 107a5d97
+
         except Exception as e:
             app.logger.error(f"Error reviewing result: {e}")
             flash(f"Error reviewing result: {str(e)}", "error")
